"""DAGs to forecast generation values using PVNet."""

import datetime as dt
import os

import requests
from airflow.decorators import dag
from airflow.operators.latest_only import LatestOnlyOperator
from airflow.operators.python import PythonOperator

from airflow_dags.plugins.callbacks.slack import get_task_link, slack_message_callback
from airflow_dags.plugins.operators.ecs_run_task_operator import (
    ContainerDefinition,
    EcsAutoRegisterRunTaskOperator,
)

env = os.getenv("ENVIRONMENT", "development")

default_args = {
    "owner": "airflow",
    "depends_on_past": False,
    "start_date": dt.datetime(2025, 1, 1, tzinfo=dt.UTC),
    "retries": 1,
    "retry_delay": dt.timedelta(minutes=1),
    "max_active_runs": 10,
    "concurrency": 10,
    "max_active_tasks": 10,
}

gsp_forecaster_args = dict(  # noqa: C408
    name="forecast-pvnet",
    container_image="ghcr.io/openclimatefix/uk-pvnet-app",
<<<<<<< HEAD
    container_tag="issue-attrs",
=======
    container_tag="2.6.11",
>>>>>>> 720b20bd
    container_env={
        "LOGLEVEL": "INFO",
        "RAISE_MODEL_FAILURE": "critical",
        "ALLOW_ADJUSTER": "true",
        "ALLOW_SAVE_GSP_SUM": "true",
        "DAY_AHEAD_MODEL": "false",
        "SAVE_BATCHES_DIR": f"s3://uk-national-forecaster-models-{env}/pvnet_batches",
        "NWP_ECMWF_ZARR_PATH": f"s3://nowcasting-nwp-{env}/ecmwf/data/latest.zarr",
        "NWP_UKV_ZARR_PATH": f"s3://nowcasting-nwp-{env}/data-metoffice/latest.zarr",
        "SATELLITE_ZARR_PATH": f"s3://nowcasting-sat-{env}/rss/data/latest.zarr.zip",
        "SATELLITE_15_ZARR_PATH": f"s3://nowcasting-sat-{env}/odegree/data/latest.zarr.zip",
        "CLOUDCASTING_ZARR_PATH": f"s3://nowcasting-sat-{env}/cloudcasting_forecast/latest.zarr",
        "SATELLITE_SCALE_FACTOR": "1",

    },
    container_secret_env={
        f"{env}/rds/forecast/": ["DB_URL"],
    },
    domain="uk",
    container_cpu=2048,
    container_memory=12288,
)
gsp_forecaster = ContainerDefinition(**gsp_forecaster_args)


national_forecaster = ContainerDefinition(
    name="forecast-national",
    container_image="docker.io/openclimatefix/gradboost_pv",
    container_tag="1.0.41",
    container_env={
        "LOGLEVEL": "INFO",
        "ML_MODEL_BUCKET": f"uk-national-forecaster-models-{env}",
        "NWP_ZARR_PATH": f"s3://nowcasting-nwp-{env}/data-metoffice/latest.zarr",
    },
    container_secret_env={
        f"{env}/rds/forecast/": ["DB_URL"],
    },
    container_cpu=2048,
    container_memory=11264,
)

forecast_blender = ContainerDefinition(
    name="forecast-blend",
    container_image="docker.io/openclimatefix/uk_pv_forecast_blend",
    container_tag="1.1.5",
    container_env={"LOGLEVEL": "INFO"},
    container_secret_env={
        f"{env}/rds/forecast/": ["DB_URL"],
    },
    container_cpu=512,
    container_memory=1024,
)


def get_forecast_last_run_from_api(model_name: str) -> dt.datetime:
    """Get last forecast run."""
    url = "http://api-dev.quartz.solar" if env == "development" else "http://api.quartz.solar"
    response_pvnet = requests.get(
        f"{url}/v0/solar/GB/check_last_forecast_run?model_name={model_name}",
        timeout=10,
    )

    pvnet_last_run = dt.datetime.strptime(response_pvnet.json(), "%Y-%m-%dT%H:%M:%S.%fZ").replace(
        tzinfo=dt.UTC,
    )

    return pvnet_last_run


def check_forecast_status() -> str:
    """Check the status of the forecast models."""
    # check api for forecast models pvnet_v2 and pvnet_ecmwf
    now = dt.datetime.now(tz=dt.UTC)

    pvnet_last_run = get_forecast_last_run_from_api("pvnet_v2")
    pvnet_ecmwf_last_run = get_forecast_last_run_from_api("pvnet_ecmwf")

    pvnet_delay = now - pvnet_last_run
    pvnet_ecmwf_delay = now - pvnet_ecmwf_last_run

    pvnet_last_run_str = pvnet_last_run.strftime("%Y-%m-%d %H:%M")
    pvnet_ecmwf_last_run_str = pvnet_ecmwf_last_run.strftime("%Y-%m-%d %H:%M")

    hours = 2

    if (pvnet_delay <= dt.timedelta(hours=hours)) and (
        pvnet_ecmwf_delay <= dt.timedelta(hours=hours)
    ):
        message = (
            f"⚠️🇬🇧 The {get_task_link()} has failed, "
            f"but PVNet and PVNet ECMWF only model have run within the last {hours} hours. "
            "No actions is required. "
        )

    elif (pvnet_delay > dt.timedelta(hours=hours)) and (
        pvnet_ecmwf_delay <= dt.timedelta(hours=hours)
    ):
        message = (
            f"⚠️🇬🇧 The {get_task_link()} failed. "
            f"This means in the last {hours} hours, PVNet has failed to run "
            "but PVNet ECMWF only model has run. "
            "Please see run book for appropriate actions."
        )
    elif (pvnet_delay > dt.timedelta(hours=hours)) and (
        pvnet_ecmwf_delay > dt.timedelta(hours=hours)
    ):
        message = (
            f"❌🇬🇧 The {get_task_link()} failed. "
            f"This means PVNet and PVNET_ECMWF has failed to run in the last {hours} hours. "
            f" Last success run of PVNet was {pvnet_last_run_str} "
            f"and PVNet ECMWF was {pvnet_ecmwf_last_run_str}. "
            "Please see run book for appropriate actions."
        )
    else:
        message = (
            f"❌🇬🇧 The {get_task_link()} failed. "
            f" Last success run of PVNet was {pvnet_last_run_str} "
            f"and PVNet ECMWF was {pvnet_ecmwf_last_run_str}. "
            "Please see run book for appropriate actions."
        )

    return message


@dag(
    dag_id="uk-forecast-gsp",
    description=__doc__,
    schedule="15,45 * * * *",
    start_date=dt.datetime(2025, 1, 1, tzinfo=dt.UTC),
    catchup=False,
    default_args=default_args,
)
def gsp_forecast_pvnet_dag() -> None:
    """Dag to forecast GSP generations using PVNet."""
    latest_only_op = LatestOnlyOperator(task_id="latest_only")
    forecast_gsps_op = EcsAutoRegisterRunTaskOperator(
        airflow_task_id="forecast-gsps",
        container_def=gsp_forecaster,
        env_overrides={
            "RUN_CRITICAL_MODELS_ONLY": str(env == "production").lower(),
            "DAY_AHEAD_MODEL": "false",
            "FILTER_BAD_FORECASTS": str(env == "production").lower(),
        },
    )

    check_forecasts_op = PythonOperator(
        task_id="check-forecast-gsps-last-run",
        trigger_rule="one_failed",
        python_callable=check_forecast_status,
        on_success_callback=slack_message_callback(
            "{{ti.xcom_pull(task_ids='check-forecast-gsps-last-run')}}",
        ),
        on_failure_callback=slack_message_callback(
            f"⚠️🇬🇧 The task {get_task_link()} failed. "
            "This was trying to check when PVNet and PVNet ECMWF only last ran",
        ),
    )

    blend_forecasts_op = EcsAutoRegisterRunTaskOperator(
        airflow_task_id="blend-forecasts",
        container_def=forecast_blender,
        trigger_rule="all_done",
        on_failure_callback=slack_message_callback(
            f"❌🇬🇧  The {get_task_link()} failed. "
            "The blending of forecast has failed. "
            "Please see run book for appropriate actions. ",
        ),
    )

    latest_only_op >> forecast_gsps_op >> [blend_forecasts_op, check_forecasts_op]


@dag(
    dag_id="uk-forecast-gsp-dayahead",
    description=__doc__,
    schedule="45 * * * *",
    start_date=dt.datetime(2025, 1, 1, tzinfo=dt.UTC),
    catchup=False,
    default_args=default_args,
)
def gsp_forecast_pvnet_dayahead_dag() -> None:
    """DAG to forecast GSPs using PVNet."""
    latest_only_op = LatestOnlyOperator(task_id="latest_only")

    forecast_pvnet_day_ahead_op = EcsAutoRegisterRunTaskOperator(
        airflow_task_id="forecast-dayahead-gsps",
        container_def=gsp_forecaster,
        max_active_tis_per_dag=10,
        on_failure_callback=slack_message_callback(
            f"❌🇬🇧 the {get_task_link()} failed. "
            "This would ideally be fixed for da actions at 09.00. "
            "Please see run book for appropriate actions.",
        ),
        env_overrides={
            "DAY_AHEAD_MODEL": "true",
            "USE_OCF_DATA_SAMPLER": "true",  # Note this setting is ignored by the dev image
            "FILTER_BAD_FORECASTS": str(env == "production").lower(),
        },
    )

    blend_forecasts_op = EcsAutoRegisterRunTaskOperator(
        airflow_task_id="blend-forecasts",
        container_def=forecast_blender,
        max_active_tis_per_dag=10,
        on_failure_callback=slack_message_callback(
            f"❌🇬🇧 The {get_task_link()} failed. "
            "The blending of forecast has failed. "
            "Please see run book for appropriate actions. ",
        ),
    )

    latest_only_op >> forecast_pvnet_day_ahead_op >> blend_forecasts_op


@dag(
    dag_id="uk-forecast-national",
    description=__doc__,
    schedule="12 */2 * * *",
    start_date=dt.datetime(2025, 1, 1, tzinfo=dt.UTC),
    catchup=False,
    default_args=default_args,
)
def national_forecast_dayahead_dag() -> None:
    """DAG to forecast Nationally using XGBoost."""
    latest_only_op = LatestOnlyOperator(task_id="latest_only")

    forecast_national_op = EcsAutoRegisterRunTaskOperator(
        airflow_task_id="forecast-national",
        container_def=national_forecaster,
        max_active_tis_per_dag=10,
        on_failure_callback=slack_message_callback(
            f"⚠️🇬🇧 The {get_task_link()} failed. "
            "But its ok, this forecast is only a backup. "
            "No out of office hours support is required, unless other forecasts are failing",
        ),
    )

    blend_forecasts_op = EcsAutoRegisterRunTaskOperator(
        airflow_task_id="blend-forecasts",
        container_def=forecast_blender,
        max_active_tis_per_dag=10,
        env_overrides={"N_GSP": "1"},
        on_failure_callback=slack_message_callback(
            f"❌🇬🇧 The {get_task_link()} failed. "
            "The blending of forecast has failed. "
            "Please see run book for appropriate actions. ",
        ),
    )

    latest_only_op >> forecast_national_op >> blend_forecasts_op


gsp_forecast_pvnet_dag()
gsp_forecast_pvnet_dayahead_dag()
national_forecast_dayahead_dag()<|MERGE_RESOLUTION|>--- conflicted
+++ resolved
@@ -30,11 +30,7 @@
 gsp_forecaster_args = dict(  # noqa: C408
     name="forecast-pvnet",
     container_image="ghcr.io/openclimatefix/uk-pvnet-app",
-<<<<<<< HEAD
-    container_tag="issue-attrs",
-=======
     container_tag="2.6.11",
->>>>>>> 720b20bd
     container_env={
         "LOGLEVEL": "INFO",
         "RAISE_MODEL_FAILURE": "critical",
