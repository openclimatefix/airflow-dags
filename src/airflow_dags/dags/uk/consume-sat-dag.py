"""Dag to download and process satellite data from EUMETSAT.

Consists of two tasks made from the same ECS operator,
one for RSS data and one for Odegree data.
The 0degree data task only runs if the RSS data task fails.
"""

import datetime as dt
import os

from airflow.decorators import dag
from airflow.operators.bash import BashOperator
from airflow.operators.latest_only import LatestOnlyOperator
from airflow.utils.trigger_rule import TriggerRule

from airflow_dags.plugins.callbacks.slack import get_task_link, slack_message_callback
from airflow_dags.plugins.operators.ecs_run_task_operator import (
    ContainerDefinition,
    EcsAutoRegisterRunTaskOperator,
)
from airflow_dags.plugins.scripts.s3 import extract_latest_zarr

env = os.getenv("ENVIRONMENT", "development")

default_args = {
    "owner": "airflow",
    "depends_on_past": False,
    "retries": 0,
    "retry_delay": dt.timedelta(minutes=1),
    "max_active_runs": 10,
    "concurrency": 10,
    "max_active_tasks": 10,
    "execution_timeout": dt.timedelta(minutes=45),
}

sat_consumer = ContainerDefinition(
    name="satellite-consumer",
    container_image="ghcr.io/openclimatefix/satellite-consumer",
    container_tag="0.3.0",
    container_env={
        "LOGLEVEL": "DEBUG",
        "SATCONS_COMMAND": "consume",
        "SATCONS_ICECHUNK": "true",
        "SATCONS_SATELLITE": "rss",
        "SATCONS_VALIDATE": "true",
        "SATCONS_RESOLUTION": "3000",
        "SATCONS_RESCALE": "true",
        "SATCONS_WINDOW_MINS": "210",
        "SATCONS_NUM_WORKERS": "1",
        "SATCONS_CROP_REGION": "UK",
    },
    container_secret_env={
        f"{env}/data/satellite-consumer": [
            "EUMETSAT_CONSUMER_KEY",
            "EUMETSAT_CONSUMER_SECRET",
        ],
    },
    domain="uk",
    container_cpu=1024,
    container_memory=5120,
    container_storage=30,
)

satip = ContainerDefinition(
    name="satip",
    container_image="docker.io/openclimatefix/satip",
    container_tag="2.12.39",
    container_env={
        "SAVE_DIR": f"s3://nowcasting-sat-{env}/data",
        "SAVE_DIR_NATIVE": f"s3://nowcasting-sat-{env}/raw",
        "LOGLEVEL": "DEBUG",
        "HISTORY": "180 minutes",
    },
    container_secret_env={
        f"{env}/data/satellite-consumer": ["API_KEY", "API_SECRET"],
        f"{env}/rds/forecast/": ["DB_URL"],
    },
    domain="uk",
    container_cpu=1024,
    container_memory=5120,
)


def update_operator(cadence_mins: int) -> BashOperator:
    """BashOperator to update the API with the latest downloaded file."""
    file: str = f"s3://nowcasting-sat-{env}/testdata/latest.zarr.zip"
    url: str = "http://api-dev.quartz.solar" if env == "development" else "http://api.quartz.solar"
    command: str = (
        f'curl -X GET "{url}/v0/solar/GB/update_last_data?component=satellite&file={file}"'
    )
    return BashOperator(
        task_id=f"uk-satellite-update-{cadence_mins!s}min",
        bash_command=command,
    )


@dag(
    dag_id="uk-consume-sat",
    description=__doc__,
    schedule="*/5 * * * *",
    start_date=dt.datetime(2025, 1, 1, tzinfo=dt.UTC),
    catchup=False,
    default_args=default_args,
)
def sat_consumer_dag() -> None:
    """Dag to download and process satellite data from EUMETSAT."""
    latest_only_op = LatestOnlyOperator(task_id="latest-only")

    satip_consume = EcsAutoRegisterRunTaskOperator(
        airflow_task_id="satip-consume",
        container_def=satip,
        on_failure_callback=slack_message_callback(
            f"⚠️🇬🇧 The task {get_task_link()} failed. "
            "But it's OK, the forecast will automatically move over to PVNET-ECMWF, "
            "which doesn't need satellite data. "
            "The EUMETSAT status link for the RSS service (5 minute) is "
            "<https://masif.eumetsat.int/ossi/webpages/level3.html?ossi_level3_filename"
            "=seviri_rss_hr.json.html&ossi_level2_filename=seviri_rss.html|here> "
            "and the 0 degree (15 minute) which we use as a backup is "
            "<https://masif.eumetsat.int/ossi/webpages/level3.html?ossi_level3_filename"
            "=seviri_0deg_hr.json.html&ossi_level2_filename=seviri_0deg.html|here>. "
            "No out-of-hours support is required, but please log in an incident log.",
        ),
        max_active_tis_per_dag=10,
    )

    update_5min_op = update_operator(cadence_mins=5)
    update_15min_op = update_operator(cadence_mins=15)

    consume_rss_op = EcsAutoRegisterRunTaskOperator(
        airflow_task_id="consume-rss",
        container_def=sat_consumer,
        env_overrides={
            "SATCONS_TIME": "{{"
            + "(data_interval_start - macros.timedelta(minutes=210))"
            + ".strftime('%Y-%m-%dT%H:%M')"
            + "}}",
            "SATCONS_WORKDIR": f"s3://nowcasting-sat-{env}/rss",
        },
        task_concurrency=1,
    )
    extract_latest_rss_op = extract_latest_zarr(
        bucket=f"nowcasting-sat-{env}",
        prefix="rss/data/rss_uk3000m.icechunk",
        window_mins=210,
        cadence_mins=5,
    )

    consume_odegree_op = EcsAutoRegisterRunTaskOperator(
        airflow_task_id="consume-odegree",
        container_def=sat_consumer,
<<<<<<< HEAD
        trigger_rule=TriggerRule.ALL_FAILED, # Only run if rss fails
        env_overrides={
            "SATCONS_SATELLITE": "odegree",
            "SATCONS_TIME": "{{" \
                + "(data_interval_start - macros.timedelta(minutes=210))" \
                + ".strftime('%Y-%m-%dT%H:%M')" \
                + "}}",
            "SATCONS_WORKDIR": f"s3://nowcasting-sat-{env}/odegree",
        },
        on_failure_callback=slack_message_callback(
            "⚠️ The task {{ ti.task_id }} failed to collect odegree satellite data. "
=======
        trigger_rule=TriggerRule.ALL_FAILED,  # Only run if rss fails
        env_overrides={
            "SATCONS_SATELLITE": "odegree",
            "SATCONS_TIME": "{{" \
                            + "(data_interval_start - macros.timedelta(minutes=210))" \
                            + ".strftime('%Y-%m-%dT%H:%M')" \
                            + "}}",
            "SATCONS_WORKDIR": f"s3://nowcasting-sat-{env}/odegree",
        },
        on_failure_callback=slack_message_callback(
            f"⚠️🇬🇧 The task {get_task_link()} failed to collect odegree satellite data. "
>>>>>>> c4feafad
            "The forecast will automatically move over to PVNET-ECMWF "
            "which doesn't need satellite data. "
            "Forecast quality may be impacted, "
            "but no out-of-hours support is required. "
<<<<<<< HEAD
            "Please log in an incident log. ",
=======
            "Please log in an incident log as needed. ",
>>>>>>> c4feafad
        ),
    )

    extract_latest_odegree_op = extract_latest_zarr(
        bucket=f"nowcasting-sat-{env}",
        prefix="odegree/data/odegree_uk3000m.icechunk",
        window_mins=210,
        cadence_mins=15,
    )

    latest_only_op >> satip_consume >> update_5min_op >> update_15min_op
    latest_only_op >> consume_rss_op >> extract_latest_rss_op
    consume_rss_op >> consume_odegree_op >> extract_latest_odegree_op
<<<<<<< HEAD
=======

>>>>>>> c4feafad


@dag(
    dag_id="uk-manage-clean-sat",
    description=__doc__,
    schedule="0 */6 * * *",
    start_date=dt.datetime(2025, 1, 1, tzinfo=dt.UTC),
    catchup=False,
    default_args=default_args,
)
def sat_cleanup_dag() -> None:
    """Cleanup the data tailor."""
    latest_only_op = LatestOnlyOperator(task_id="latest-only")

    clean_datatailor = EcsAutoRegisterRunTaskOperator(
        airflow_task_id="clean-datatailor",
        container_def=satip,
        env_overrides={"CLEANUP": "1"},
        on_failure_callback=slack_message_callback(
            f"⚠️🇬🇧 The {get_task_link()} failed. "
            "But it's OK, this is only used for cleaning up the EUMETSAT customisation, "
            "and the satellite consumer should also do this. "
            "No out-of-hours support is required.",
        ),
    )

    latest_only_op >> clean_datatailor


sat_consumer_dag()
sat_cleanup_dag()<|MERGE_RESOLUTION|>--- conflicted
+++ resolved
@@ -149,19 +149,6 @@
     consume_odegree_op = EcsAutoRegisterRunTaskOperator(
         airflow_task_id="consume-odegree",
         container_def=sat_consumer,
-<<<<<<< HEAD
-        trigger_rule=TriggerRule.ALL_FAILED, # Only run if rss fails
-        env_overrides={
-            "SATCONS_SATELLITE": "odegree",
-            "SATCONS_TIME": "{{" \
-                + "(data_interval_start - macros.timedelta(minutes=210))" \
-                + ".strftime('%Y-%m-%dT%H:%M')" \
-                + "}}",
-            "SATCONS_WORKDIR": f"s3://nowcasting-sat-{env}/odegree",
-        },
-        on_failure_callback=slack_message_callback(
-            "⚠️ The task {{ ti.task_id }} failed to collect odegree satellite data. "
-=======
         trigger_rule=TriggerRule.ALL_FAILED,  # Only run if rss fails
         env_overrides={
             "SATCONS_SATELLITE": "odegree",
@@ -173,16 +160,11 @@
         },
         on_failure_callback=slack_message_callback(
             f"⚠️🇬🇧 The task {get_task_link()} failed to collect odegree satellite data. "
->>>>>>> c4feafad
             "The forecast will automatically move over to PVNET-ECMWF "
             "which doesn't need satellite data. "
             "Forecast quality may be impacted, "
             "but no out-of-hours support is required. "
-<<<<<<< HEAD
-            "Please log in an incident log. ",
-=======
             "Please log in an incident log as needed. ",
->>>>>>> c4feafad
         ),
     )
 
@@ -196,11 +178,6 @@
     latest_only_op >> satip_consume >> update_5min_op >> update_15min_op
     latest_only_op >> consume_rss_op >> extract_latest_rss_op
     consume_rss_op >> consume_odegree_op >> extract_latest_odegree_op
-<<<<<<< HEAD
-=======
-
->>>>>>> c4feafad
-
 
 @dag(
     dag_id="uk-manage-clean-sat",
