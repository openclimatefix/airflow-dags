--- conflicted
+++ resolved
@@ -31,13 +31,9 @@
     container_tag="1.1.11",
     container_env={
         "NWP_ECMWF_ZARR_PATH": f"s3://nowcasting-nwp-{env}/ecmwf-nl/data/latest.zarr",
-<<<<<<< HEAD
         "SATELLITE_ZARR_PATH": f"s3://nowcasting-sat-{env}/rss/data/latest.zarr.zip",
         "SATELLITE_SCALE_FACTOR": "1",
-=======
-        "SATELLITE_ZARR_PATH": f"s3://nowcasting-sat-{env}/data/latest/latest.zarr.zip",
-        "SATELLITE_BACKUP_ZARR_PATH": f"s3://nowcasting-sat-{env}/data/latest/latest_15.zarr.zip",
->>>>>>> 05e09a58
+        "SATELLITE_BACKUP_ZARR_PATH": f"s3://nowcasting-sat-{env}/odegree/data/latest.zarr.zip",
     },
     container_secret_env={
         f"{env}/rds/pvsite": ["DB_URL"],
