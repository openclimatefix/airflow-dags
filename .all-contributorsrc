--- conflicted
+++ resolved
@@ -48,17 +48,19 @@
       ]
     },
     {
-<<<<<<< HEAD
       "login": "yuvraajnarula",
       "name": "Yuvraaj Narula",
       "avatar_url": "https://avatars.githubusercontent.com/u/49155095?v=4",
       "profile": "https://github.com/yuvraajnarula",
-=======
+      "contributions": [
+        "code"
+      ]
+    },
+    {
       "login": "zakwatts",
       "name": "Megawattz",
       "avatar_url": "https://avatars.githubusercontent.com/u/47150349?v=4",
       "profile": "https://github.com/zakwatts",
->>>>>>> b5a1623d
       "contributions": [
         "code"
       ]
